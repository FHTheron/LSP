<<<<<<< HEAD
import abc
from .logging import exception_log
from .types import ClientConfig
try:
    from typing import List, Callable, Optional, Type
    assert List and Callable and Optional and Type
except ImportError:
    pass
=======
from .types import ClientConfig
from .typing import List, Callable, Optional, Type
import abc
>>>>>>> 51ccfe77


class LanguageHandler(metaclass=abc.ABCMeta):
    on_start = None  # type: Optional[Callable]
    on_initialized = None  # type: Optional[Callable]

    @abc.abstractproperty
    def name(self) -> str:
        raise NotImplementedError

    @abc.abstractproperty
    def config(self) -> ClientConfig:
        raise NotImplementedError

    @classmethod
    def instantiate_all(cls) -> 'List[LanguageHandler]':
        result = []
        for c in cls.__subclasses__():
            if issubclass(c, LanguageHandler):
                try:
                    instance = instantiate(c)
                    result.append(instance)
                except Exception as ex:
                    exception_log('Failed to instantiate language handler "{}"'.format(c.__name__), ex)
        return result


def instantiate(c: Type[LanguageHandler]) -> LanguageHandler:
    return c()<|MERGE_RESOLUTION|>--- conflicted
+++ resolved
@@ -1,17 +1,7 @@
-<<<<<<< HEAD
-import abc
 from .logging import exception_log
-from .types import ClientConfig
-try:
-    from typing import List, Callable, Optional, Type
-    assert List and Callable and Optional and Type
-except ImportError:
-    pass
-=======
 from .types import ClientConfig
 from .typing import List, Callable, Optional, Type
 import abc
->>>>>>> 51ccfe77
 
 
 class LanguageHandler(metaclass=abc.ABCMeta):
