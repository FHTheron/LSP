from .typing import Optional, List, Dict, Any, Iterator, Protocol


class Settings(object):

    def __init__(self) -> None:
        self.show_view_status = True
        self.auto_show_diagnostics_panel = 'always'
        self.auto_show_diagnostics_panel_level = 2
        self.show_diagnostics_count_in_view_status = False
        self.show_diagnostics_in_view_status = True
        self.show_diagnostics_severity_level = 2
        self.only_show_lsp_completions = False
        self.diagnostics_highlight_style = "underline"
        self.document_highlight_style = "stippled"
        self.document_highlight_scopes = {
            "unknown": "text",
            "text": "text",
            "read": "markup.inserted",
            "write": "markup.changed"
        }
        self.diagnostics_gutter_marker = "dot"
        self.show_code_actions_bulb = False
        self.show_symbol_action_links = False
        self.complete_all_chars = False
        self.completion_hint_type = "auto"
        self.show_references_in_quick_panel = False
        self.disabled_capabilities = []  # type: List[str]
        self.log_debug = True
        self.log_server = True
        self.log_stderr = False
        self.log_payloads = False


class ClientStates(object):
    STARTING = 0
    READY = 1
    STOPPING = 2


class LanguageConfig(object):
<<<<<<< HEAD
    def __init__(self, language_id: str, scopes: 'List[str]', syntaxes: 'Optional[List[str]]' = None) -> None:
=======
    def __init__(self, language_id: str, scopes: List[str], syntaxes: List[str]) -> None:
>>>>>>> 51ccfe77
        self.id = language_id
        self.scopes = scopes
        # ignore syntaxes
        # TODO: Update all LanguageHandlers


class ClientConfig(object):
    def __init__(self,
                 name: str,
<<<<<<< HEAD
                 binary_args: 'List[str]',
                 tcp_port: 'Optional[int]',
                 scopes: 'List[str]' = [],
                 languageId: 'Optional[str]' = None,
                 languages: 'List[LanguageConfig]' = [],
=======
                 binary_args: List[str],
                 tcp_port: Optional[int],
                 scopes: List[str] = [],
                 syntaxes: List[str] = [],
                 languageId: Optional[str] = None,
                 languages: List[LanguageConfig] = [],
>>>>>>> 51ccfe77
                 enabled: bool = True,
                 init_options: dict = dict(),
                 settings: dict = dict(),
                 env: dict = dict(),
                 tcp_host: Optional[str] = None,
                 tcp_mode: Optional[str] = None) -> None:
        self.name = name
        self.binary_args = binary_args
        self.tcp_port = tcp_port
        self.tcp_host = tcp_host
        self.tcp_mode = tcp_mode
        if not languages:
            languages = [LanguageConfig(languageId, scopes)] if languageId else []
        self.languages = languages
        self.enabled = enabled
        self.init_options = init_options
        self.settings = settings
        self.env = env


def syntax_language(config: ClientConfig, syntax: str) -> Optional[LanguageConfig]:
    for language in config.languages:
        for lang_syntax in language.syntaxes:
            if lang_syntax == syntax:
                return language
    return None

<<<<<<< HEAD
    def scope_name(self, point: int) -> str:
        ...

    def file_name(self) -> 'Optional[str]':
=======

def config_supports_syntax(config: ClientConfig, syntax: str) -> bool:
    return bool(syntax_language(config, syntax))


class ViewLike(Protocol):
    def file_name(self) -> Optional[str]:
>>>>>>> 51ccfe77
        ...

    def window(self) -> Optional[Any]:  # WindowLike
        ...

    def buffer_id(self) -> int:
        ...

    def substr(self, region: Any) -> str:
        ...

    def settings(self) -> Any:  # SettingsLike
        ...

    def size(self) -> int:
        ...

    def set_status(self, key: str, status: str) -> None:
        ...

    def sel(self) -> Any:
        ...

    def score_selector(self, region: Any, scope: str) -> int:
        ...

    def run_command(self, command_name: str, command_args: Dict[str, Any]) -> None:
        ...


class WindowLike(Protocol):
    def id(self) -> int:
        ...

    def is_valid(self) -> bool:
        ...

    def folders(self) -> List[str]:
        ...

    def find_open_file(self, path: str) -> Optional[ViewLike]:
        ...

    def num_groups(self) -> int:
        ...

    def active_group(self) -> int:
        ...

    def active_view_in_group(self, group: int) -> ViewLike:
        ...

    def project_data(self) -> Optional[dict]:
        ...

    def project_file_name(self) -> Optional[str]:
        ...

    def active_view(self) -> Optional[ViewLike]:
        ...

    def status_message(self, msg: str) -> None:
        ...

    def views(self) -> List[ViewLike]:
        ...

    def run_command(self, command_name: str, command_args: Dict[str, Any]) -> None:
        ...


class ConfigRegistry(Protocol):
    # todo: calls config_for_scope immediately.
    all = []  # type: List[ClientConfig]

    def is_supported(self, view: ViewLike) -> bool:
        ...

    def scope_configs(self, view: ViewLike, point: Optional[int] = None) -> Iterator[ClientConfig]:
        ...

    def syntax_configs(self, view: ViewLike, include_disabled: bool = False) -> List[ClientConfig]:
        ...

    def syntax_supported(self, view: ViewLike) -> bool:
        ...

    def syntax_config_languages(self, view: ViewLike) -> Dict[str, LanguageConfig]:
        ...

    def update(self) -> None:
        ...

    def disable_temporarily(self, config_name: str) -> None:
        ...


class GlobalConfigs(Protocol):
    def for_window(self, window: WindowLike) -> ConfigRegistry:
        ...<|MERGE_RESOLUTION|>--- conflicted
+++ resolved
@@ -39,34 +39,20 @@
 
 
 class LanguageConfig(object):
-<<<<<<< HEAD
-    def __init__(self, language_id: str, scopes: 'List[str]', syntaxes: 'Optional[List[str]]' = None) -> None:
-=======
-    def __init__(self, language_id: str, scopes: List[str], syntaxes: List[str]) -> None:
->>>>>>> 51ccfe77
+    def __init__(self, language_id: str, scopes: List[str], _: Optional[List[str]] = None) -> None:
         self.id = language_id
         self.scopes = scopes
-        # ignore syntaxes
         # TODO: Update all LanguageHandlers
 
 
 class ClientConfig(object):
     def __init__(self,
                  name: str,
-<<<<<<< HEAD
-                 binary_args: 'List[str]',
-                 tcp_port: 'Optional[int]',
-                 scopes: 'List[str]' = [],
-                 languageId: 'Optional[str]' = None,
-                 languages: 'List[LanguageConfig]' = [],
-=======
                  binary_args: List[str],
                  tcp_port: Optional[int],
                  scopes: List[str] = [],
-                 syntaxes: List[str] = [],
                  languageId: Optional[str] = None,
                  languages: List[LanguageConfig] = [],
->>>>>>> 51ccfe77
                  enabled: bool = True,
                  init_options: dict = dict(),
                  settings: dict = dict(),
@@ -87,27 +73,12 @@
         self.env = env
 
 
-def syntax_language(config: ClientConfig, syntax: str) -> Optional[LanguageConfig]:
-    for language in config.languages:
-        for lang_syntax in language.syntaxes:
-            if lang_syntax == syntax:
-                return language
-    return None
+class ViewLike(Protocol):
 
-<<<<<<< HEAD
-    def scope_name(self, point: int) -> str:
+    def file_name(self) -> Optional[str]:
         ...
 
-    def file_name(self) -> 'Optional[str]':
-=======
-
-def config_supports_syntax(config: ClientConfig, syntax: str) -> bool:
-    return bool(syntax_language(config, syntax))
-
-
-class ViewLike(Protocol):
-    def file_name(self) -> Optional[str]:
->>>>>>> 51ccfe77
+    def scope_name(self, point: int) -> str:
         ...
 
     def window(self) -> Optional[Any]:  # WindowLike
