from .configurations import config_supports_syntax
from .diagnostics import DiagnosticsStorage
from .logging import debug
<<<<<<< HEAD
from .types import (ClientStates, ClientConfig, WindowLike, ViewLike,
                    LanguageConfig, ConfigRegistry,
=======
from .types import (ClientConfig, WindowLike, ViewLike,
                    LanguageConfig, config_supports_syntax, ConfigRegistry,
>>>>>>> 51ccfe77
                    GlobalConfigs, Settings)
from .edit import parse_workspace_edit
from .protocol import Notification, Response
from .sessions import Session
from .url import filename_to_uri
from .workspace import (
    enable_in_project, disable_in_project, ProjectFolders, sorted_workspace_folders, get_workspace_folders
)

from .rpc import Client
import threading

try:
    from typing_extensions import Protocol
    from typing import Optional, List, Callable, Dict, Any, Iterator, Union
    from types import ModuleType
    assert Optional and List and Callable and Dict and Session and Any and ModuleType and Iterator and Union
    assert LanguageConfig
except ImportError:
    Protocol = object  # type: ignore


class SublimeLike(Protocol):

    def set_timeout_async(self, f: 'Callable', timeout_ms: int = 0) -> None:
        ...

    def Region(self, a: int, b: int) -> 'Any':
        ...


class LanguageHandlerListener(Protocol):

    def on_start(self, config_name: str, window: WindowLike) -> bool:
        ...

    def on_initialized(self, config_name: str, window: WindowLike, client: Client) -> None:
        ...


class DocumentHandler(Protocol):
    def add_session(self, session: Session) -> None:
        ...

    def remove_session(self, config_name: str) -> None:
        ...

    def reset(self) -> None:
        ...

    def handle_view_opened(self, view: ViewLike) -> None:
        ...

    def handle_view_modified(self, view: ViewLike) -> None:
        ...

    def purge_changes(self, view: ViewLike) -> None:
        ...

    def handle_view_saved(self, view: ViewLike) -> None:
        ...

    def handle_view_closed(self, view: ViewLike) -> None:
        ...

    def has_document_state(self, file_name: str) -> bool:
        ...


def get_active_views(window: WindowLike) -> 'List[ViewLike]':
    views = list()  # type: List[ViewLike]
    num_groups = window.num_groups()
    for group in range(0, num_groups):
        view = window.active_view_in_group(group)
        if window.active_group() == group:
            views.insert(0, view)
        else:
            views.append(view)

    return views


class DocumentState:
    """Stores version count for documents open in a language service"""

    def __init__(self, path: str) -> None:
        self.path = path
        self.version = 0

    def inc_version(self) -> int:
        self.version += 1
        return self.version


class DocumentHandlerFactory(object):
    def __init__(self, sublime: 'Any', settings: Settings) -> None:
        self._sublime = sublime
        self._settings = settings

    def for_window(self, window: 'WindowLike', workspace: ProjectFolders,
                   configs: 'ConfigRegistry') -> DocumentHandler:
        return WindowDocumentHandler(self._sublime, self._settings, window, workspace, configs)


def nop() -> None:
    pass


class WindowDocumentHandler(object):
    def __init__(self, sublime: 'Any', settings: Settings, window: WindowLike, workspace: ProjectFolders,
                 configs: ConfigRegistry) -> None:
        self._sublime = sublime
        self._settings = settings
        self._configs = configs
        self._window = window
        self._document_states = dict()  # type: Dict[str, DocumentState]
        self._pending_buffer_changes = dict()  # type: Dict[int, Dict]
        self._sessions = dict()  # type: Dict[str, List[Session]]
        self._workspace = workspace
        self.changed = nop
        self.saved = nop

    def add_session(self, session: Session) -> None:
        self._sessions.setdefault(session.config.name, []).append(session)
        self._notify_open_documents(session)

    def remove_session(self, config_name: str) -> None:
        if config_name in self._sessions:
            del self._sessions[config_name]

    def reset(self) -> None:
        for view in self._window.views():
            self.detach_view(view)
        self._document_states.clear()

    def get_document_state(self, path: str) -> DocumentState:
        if path not in self._document_states:
            self._document_states[path] = DocumentState(path)
        return self._document_states[path]

    def has_document_state(self, path: str) -> bool:
        return path in self._document_states

    def _get_applicable_sessions(self, view: ViewLike, notification_type: 'Optional[str]' = None) -> 'List[Session]':
        sessions = []  # type: List[Session]
        syntax = view.settings().get("syntax")

        def conditional_append(session: Session) -> None:
            if config_supports_syntax(session.config, syntax):
                if not notification_type or self._session_supports_notification(session, notification_type):
                    sessions.append(session)

        if view in self._workspace:
            for sessions_per_config_name in self._sessions.values():
                for session in sessions_per_config_name:
                    if session.handles_path(view.file_name()):
                        conditional_append(session)
        else:
            for sessions_per_config_name in self._sessions.values():
                assert len(sessions_per_config_name) > 0
                conditional_append(sessions_per_config_name[0])
        return sessions

    def _session_supports_notification(self, session: 'Session', notification_type: str) -> bool:
        """
            openClose: boolean
            change: 0 (none), 1 (full), 2 (incremental)
            willSave: boolean
            willSaveWaitUntil: boolean
            save: {includeText: boolean}
        """
        sync_options = session.capabilities.get('textDocumentSync')

        # if a TextDocumentSyncOptions object was sent, we can disable some notifications
        if isinstance(sync_options, dict):
            notification = sync_options.get(notification_type)
            if notification is None or notification is False:
                return False

        # otherwise we send them all.
        return True

    def _notify_open_documents(self, session: Session) -> None:
        for file_name in list(self._document_states):
            if session.handles_path(file_name):
                view = self._window.find_open_file(file_name)
                if view:
                    syntax = view.settings().get("syntax")
                    if config_supports_syntax(session.config, syntax):
                        sessions = self._get_applicable_sessions(view)
                        self._attach_view(view, sessions)
                        self._notify_did_open(view, session)

    def _is_supported_view(self, view: ViewLike) -> bool:
        return self._configs.syntax_supported(view)

    def _config_languages(self, view: ViewLike) -> 'Dict[str, LanguageConfig]':
        return self._configs.syntax_config_languages(view)

    def _attach_view(self, view: ViewLike, sessions: 'List[Session]') -> None:
        view.settings().set("show_definitions", False)
        if self._settings.show_view_status:
            view.set_status("lsp_clients", ", ".join(session.config.name for session in sessions))

    def detach_view(self, view: ViewLike) -> None:
        view.settings().erase("show_definitions")
        view.set_status("lsp_clients", "")

    def _view_language(self, view: ViewLike, config_name: str) -> 'Optional[str]':
        languages = view.settings().get('lsp_language')
        return languages.get(config_name) if languages else None

    def _set_view_languages(self, view: ViewLike, config_languages: 'Dict[str, LanguageConfig]') -> None:
        languages = {}
        for config_name, language in config_languages.items():
            languages[config_name] = language.id
        view.settings().set('lsp_language', languages)
        view.settings().set('lsp_active', True)

    def handle_view_opened(self, view: ViewLike) -> None:
        file_name = view.file_name()
        if file_name:
            if not self.has_document_state(file_name):
                config_languages = self._config_languages(view)
                if len(config_languages) > 0:
                    # always register a supported document
                    self.get_document_state(file_name)
                    self._set_view_languages(view, config_languages)

                    # the sessions may not be available yet,
                    # the document will get synced when a session is added.
                    sessions = self._get_applicable_sessions(view)
                    self._attach_view(view, sessions)
                    for session in sessions:
                        if self._session_supports_notification(session, 'openClose'):
                            self._notify_did_open(view, session)

    def _notify_did_open(self, view: ViewLike, session: Session) -> None:
        file_name = view.file_name()
        if file_name:
            ds = self.get_document_state(file_name)
            params = {
                "textDocument": {
                    "uri": filename_to_uri(file_name),
                    "languageId": self._view_language(view, session.config.name),
                    "text": view.substr(self._sublime.Region(0, view.size())),
                    "version": ds.version
                }
            }
            session.client.send_notification(Notification.didOpen(params))

    def handle_view_closed(self, view: ViewLike) -> None:
        file_name = view.file_name()
        if file_name in self._document_states:
            del self._document_states[file_name]
            for session in self._get_applicable_sessions(view, 'openClose'):
                debug('closing', file_name, session.config.name)
                if session.client:
                    params = {"textDocument": {"uri": filename_to_uri(file_name)}}
                    session.client.send_notification(Notification.didClose(params))

    def handle_view_saved(self, view: ViewLike) -> None:
        file_name = view.file_name()
        if file_name in self._document_states:
            self.purge_changes(view)
            for session in self._get_applicable_sessions(view, 'save'):
                if session.client:
                    params = {"textDocument": {"uri": filename_to_uri(file_name)}}
                    session.client.send_notification(Notification.didSave(params))
            self.saved()
        else:
            debug('document not tracked', file_name)

    def handle_view_modified(self, view: ViewLike) -> None:
        buffer_id = view.buffer_id()
        buffer_version = 1
        pending_buffer = None
        if buffer_id in self._pending_buffer_changes:
            pending_buffer = self._pending_buffer_changes[buffer_id]
            buffer_version = pending_buffer["version"] + 1
            pending_buffer["version"] = buffer_version
        else:
            self._pending_buffer_changes[buffer_id] = {
                "view": view,
                "version": buffer_version
            }

        self._sublime.set_timeout_async(
            lambda: self.purge_did_change(buffer_id, buffer_version), 500)

    def purge_changes(self, view: ViewLike) -> None:
        self.purge_did_change(view.buffer_id())

    def purge_did_change(self, buffer_id: int, buffer_version: 'Optional[int]' = None) -> None:
        if buffer_id not in self._pending_buffer_changes:
            return

        pending_buffer = self._pending_buffer_changes.get(buffer_id)

        if pending_buffer:
            if buffer_version is None or buffer_version == pending_buffer["version"]:
                self.notify_did_change(pending_buffer["view"])
                self.changed()

    def notify_did_change(self, view: ViewLike) -> None:
        file_name = view.file_name()
        if file_name and view.window() == self._window:
            # ensure view is opened.
            if not self.has_document_state(file_name):
                self.handle_view_opened(view)

            if view.buffer_id() in self._pending_buffer_changes:
                del self._pending_buffer_changes[view.buffer_id()]

                for session in self._get_applicable_sessions(view, 'change'):
                    if session.client:
                        document_state = self.get_document_state(file_name)
                        uri = filename_to_uri(file_name)
                        params = {
                            "textDocument": {
                                "uri": uri,
                                "version": document_state.inc_version(),
                            },
                            "contentChanges": [{
                                "text": view.substr(self._sublime.Region(0, view.size()))
                            }]
                        }
                        session.client.send_notification(Notification.didChange(params))


def extract_message(params: 'Any') -> str:
    return params.get("message", "???") if isinstance(params, dict) else "???"


class WindowManager(object):
    def __init__(
        self,
        window: WindowLike,
        workspace: ProjectFolders,
        settings: Settings,
        configs: ConfigRegistry,
        documents: DocumentHandler,
        diagnostics: DiagnosticsStorage,
        session_starter: 'Callable',
        sublime: 'Any',
        handler_dispatcher: LanguageHandlerListener,
        on_closed: 'Optional[Callable]' = None,
        server_panel_factory: 'Optional[Callable]' = None
    ) -> None:
        self._window = window
        self._settings = settings
        self._configs = configs
        self.diagnostics = diagnostics
        self.documents = documents
        self.server_panel_factory = server_panel_factory
        self._sessions = dict()  # type: Dict[str, List[Session]]
        self._start_session = session_starter
        self._sublime = sublime
        self._handlers = handler_dispatcher
        self._restarting = False
        self._on_closed = on_closed
        self._is_closing = False
        self._initialization_lock = threading.Lock()
        self._workspace = workspace
        self._workspace.on_changed = self._on_project_changed
        self._workspace.on_switched = self._on_project_switched

    def _on_project_changed(self, folders: 'List[str]') -> None:
        workspace_folders = get_workspace_folders(self._workspace.folders)
        for config_name in self._sessions:
            for session in self._sessions[config_name]:
                session.update_folders(workspace_folders)

    def _on_project_switched(self, folders: 'List[str]') -> None:
        debug('project switched - ending all sessions')
        self.end_sessions()

    def get_session(self, config_name: str, file_path: str) -> 'Optional[Session]':
        return self._find_session(config_name, file_path)

    def _can_start_config(self, config_name: str, file_path: str) -> bool:
        return not bool(self._find_session(config_name, file_path))

    def _find_session(self, config_name: str, file_path: str) -> 'Optional[Session]':
        if file_path in self._workspace:
            if config_name in self._sessions:
                for session in self._sessions[config_name]:
                    if session.handles_path(file_path):
                        return session
        else:
            sessions = self._sessions.get(config_name, None)
            if not sessions:
                return None
            return sessions[0]
        return None

    def update_configs(self) -> None:
        self._configs.update()

    def enable_config(self, config_name: str) -> None:
        enable_in_project(self._window, config_name)
        self.update_configs()
        self._sublime.set_timeout_async(self.start_active_views, 500)
        self._window.status_message("{} enabled, starting server...".format(config_name))

    def disable_config(self, config_name: str) -> None:
        disable_in_project(self._window, config_name)
        self.update_configs()
        self.end_config_sessions(config_name)

    def start_active_views(self) -> None:
        active_views = get_active_views(self._window)
        debug('window {} starting {} initial views'.format(self._window.id(), len(active_views)))
        for view in active_views:
            if view.file_name():
                self._workspace.update()
                self._initialize_on_open(view)
                self.documents.handle_view_opened(view)

    def activate_view(self, view: ViewLike) -> None:
        file_name = view.file_name() or ""
        if not self.documents.has_document_state(file_name):
            self._workspace.update()
            self._initialize_on_open(view)

    def needed_configs(self, file_path: str, configs: 'List[ClientConfig]') -> 'List[ClientConfig]':
        new_configs = []
        for c in configs:
            sessions = self._sessions.get(c.name, None)
            if sessions is None:
                new_configs.append(c)
                continue
            assert isinstance(sessions, list)
            assert len(sessions) > 0
            first_session = sessions[0]
            if first_session.supports_workspace_folders():
                # A workspace-aware language server handles any path, both inside and outside the workspace.
                continue
            if file_path in self._workspace:
                if any(s.handles_path(file_path) for s in sessions):
                    # The file_path is inside the workspace, and there's a non-workspace-aware language server that can
                    # handle this path. So no new session is needed.
                    continue
                # There is no non-workspace-aware language that handles this path, but it is inside the workspace. So
                # we must start a new session.
                new_configs.append(c)
                continue
            # We're now dealing with a non-workspace-aware language server, and the file_path is outside the workspace.
            # Let us then take the first language server in the list that shall handle this path.
            # (so no new session is needed).
        return new_configs

    def _initialize_on_open(self, view: ViewLike) -> None:
        file_path = view.file_name() or ""

        # have all sessions for this document been started?
        with self._initialization_lock:
            new_configs = self.needed_configs(file_path, self._configs.syntax_configs(view, include_disabled=True))

            if any(new_configs):
                # TODO: cannot observe project setting changes
                # have to check project overrides every session request
                self.update_configs()

                startable_configs = self.needed_configs(file_path, self._configs.syntax_configs(view))

                for config in startable_configs:

                    debug("window {} requests {} for {}".format(self._window.id(), config.name, file_path))
                    self._start_client(config, file_path)

    def _start_client(self, config: ClientConfig, file_path: str) -> None:

        if not self._can_start_config(config.name, file_path):
            debug('Already starting on this window:', config.name)
            return

        if not self._handlers.on_start(config.name, self._window):
            return

        self._window.status_message("Starting " + config.name + "...")
        session = None  # type: Optional[Session]
        workspace_folders = sorted_workspace_folders(self._workspace.folders, file_path)
        try:
            session = self._start_session(
                self._window,                  # window
                workspace_folders,             # workspace_folders
                config,                        # config
                self._handle_pre_initialize,   # on_pre_initialize
                self._handle_post_initialize,  # on_post_initialize
                self._handle_post_exit,        # on_post_exit
                lambda msg: self._handle_stderr_log(config.name, msg))  # on_stderr_log
        except Exception as e:
            message = "\n\n".join([
                "Could not start {}",
                "{}",
                "Server will be disabled for this window"
            ]).format(config.name, str(e))

            self._configs.disable_temporarily(config.name)
            self._sublime.message_dialog(message)

        if session:
            debug("window {} added session {}".format(self._window.id(), config.name))
            self._sessions.setdefault(config.name, []).append(session)

    def _handle_message_request(self, params: dict, client: Client, request_id: int) -> None:
        actions = params.get("actions", [])
        titles = list(action.get("title") for action in actions)

        def send_user_choice(index: int) -> None:
            # when noop; nothing was selected e.g. the user pressed escape
            result = None
            if index != -1:
                result = {"title": titles[index]}
            response = Response(request_id, result)
            client.send_response(response)

        if actions:
            self._sublime.active_window().show_quick_panel(titles, send_user_choice)

    def restart_sessions(self) -> None:
        self._restarting = True
        self.end_sessions()

    def end_sessions(self) -> None:
        self.documents.reset()
        for config_name in list(self._sessions):
            self.end_config_sessions(config_name)

    def end_config_sessions(self, config_name: str) -> None:
        config_sessions = self._sessions[config_name] or []
        for session in config_sessions:
            debug("unloading session", config_name)
            session.end()

    def get_project_path(self, file_path: str) -> 'Optional[str]':
        candidate = None  # type: Optional[str]
        for folder in self._workspace.folders:
            if file_path.startswith(folder):
                if candidate is None or len(folder) > len(candidate):
                    candidate = folder
        return candidate

    def _apply_workspace_edit(self, params: 'Dict[str, Any]', client: Client, request_id: int) -> None:
        edit = params.get('edit', dict())
        changes = parse_workspace_edit(edit)
        self._window.run_command('lsp_apply_workspace_edit', {'changes': changes})
        # TODO: We should ideally wait for all changes to have been applied.
        # This however seems overly complicated, because we have to bring along a string representation of the
        # client through the sublime-command invocations (as well as the request ID, but that is easy), and then
        # reconstruct/get the actual Client object back. Maybe we can (ab)use our homebrew event system for this?
        client.send_response(Response(request_id, {"applied": True}))

    def _get_session_config(self, params: 'Dict[str, Any]', session: Session, client: Client, request_id: int) -> None:
        items = []  # type: List[Any]
        requested_items = params.get("items") or []
        for requested_item in requested_items:
            items.append(session.config.settings)

        client.send_response(Response(request_id, items))

    def _payload_log_sink(self, message: str) -> None:
        self._sublime.set_timeout_async(lambda: self._handle_server_message(":", message), 0)

    def _handle_pre_initialize(self, session: 'Session') -> None:
        client = session.client
        client.set_crash_handler(lambda: self._handle_server_crash(session.config))
        client.set_error_display_handler(self._window.status_message)

        if self.server_panel_factory:
            client.logger.server_name = session.config.name
            client.logger.sink = self._payload_log_sink

        client.on_request(
            "window/showMessageRequest",
            lambda params, request_id: self._handle_message_request(params, client, request_id))

        client.on_notification(
            "window/showMessage",
            lambda params: self._handle_show_message(session.config.name, params))

        client.on_notification(
            "window/logMessage",
            lambda params: self._handle_log_message(session.config.name, params))

    def _handle_post_initialize(self, session: 'Session') -> None:
        client = session.client

        # handle server requests and notifications
        client.on_request(
            "workspace/applyEdit",
            lambda params, request_id: self._apply_workspace_edit(params, client, request_id))

        client.on_request(
            "workspace/configuration",
            lambda params, request_id: self._get_session_config(params, session, client, request_id))

        client.on_notification(
            "textDocument/publishDiagnostics",
            lambda params: self.diagnostics.receive(session.config.name, params))

        self._handlers.on_initialized(session.config.name, self._window, client)

        client.send_notification(Notification.initialized())

        document_sync = session.capabilities.get("textDocumentSync")
        if document_sync:
            self.documents.add_session(session)

        if session.config.settings:
            configParams = {
                'settings': session.config.settings
            }
            client.send_notification(Notification.didChangeConfiguration(configParams))

        self._window.status_message("{} initialized".format(session.config.name))

    def handle_view_closed(self, view: ViewLike) -> None:
        if view.file_name():
            if not self._is_closing:
                if not self._window.is_valid():
                    # try to detect close synchronously (for quitting)
                    self._handle_window_closed()
                else:
                    # in case the window is invalidated after the last view is closed
                    self._sublime.set_timeout_async(lambda: self._check_window_closed(), 100)

    def _check_window_closed(self) -> None:
        if not self._is_closing and not self._window.is_valid():
            self._handle_window_closed()

    def _handle_window_closed(self) -> None:
        debug('window {} closed, ending sessions'.format(self._window.id()))
        self._is_closing = True
        self.end_sessions()

    def _handle_all_sessions_ended(self) -> None:
        debug('clients for window {} unloaded'.format(self._window.id()))
        if self._restarting:
            debug('window {} sessions unloaded - restarting'.format(self._window.id()))
            self.start_active_views()
        elif not self._window.is_valid():
            debug('window {} closed and sessions unloaded'.format(self._window.id()))
            if self._on_closed:
                self._on_closed()

    def _handle_post_exit(self, config_name: str) -> None:
        self.documents.remove_session(config_name)
        del self._sessions[config_name]
        for view in self._window.views():
            file_name = view.file_name()
            if file_name:
                self.diagnostics.remove(file_name, config_name)

        debug("session", config_name, "ended")
        if not self._sessions:
            self._handle_all_sessions_ended()

    def _handle_server_crash(self, config: ClientConfig) -> None:
        msg = "Language server {} has crashed, do you want to restart it?".format(config.name)
        result = self._sublime.ok_cancel_dialog(msg, ok_title="Restart")
        if result == self._sublime.DIALOG_YES:
            self.restart_sessions()

    def _handle_server_message(self, name: str, message: str) -> None:
        if not self.server_panel_factory:
            return
        panel = self.server_panel_factory(self._window)
        if not panel:
            return debug("no server panel for window", self._window.id())
        panel.run_command("lsp_update_server_panel", {"prefix": name, "message": message})

    def _handle_log_message(self, name: str, params: 'Any') -> None:
        self._handle_server_message(name, extract_message(params))

    def _handle_stderr_log(self, name: str, message: str) -> None:
        if self._settings.log_stderr:
            self._handle_server_message(name, message)

    def _handle_show_message(self, name: str, params: 'Any') -> None:
        self._sublime.status_message("{}: {}".format(name, extract_message(params)))


class WindowRegistry(object):
    def __init__(self, configs: GlobalConfigs, documents: 'Any',
                 session_starter: 'Callable', sublime: 'Any', handler_dispatcher: LanguageHandlerListener) -> None:
        self._windows = {}  # type: Dict[int, WindowManager]
        self._configs = configs
        self._documents = documents
        self._session_starter = session_starter
        self._sublime = sublime
        self._handler_dispatcher = handler_dispatcher
        self._diagnostics_ui_class = None  # type: Optional[Callable]
        self._server_panel_factory = None  # type: Optional[Callable]
        self._settings = None  # type: Optional[Settings]

    def set_diagnostics_ui(self, ui_class: 'Any') -> None:
        self._diagnostics_ui_class = ui_class

    def set_server_panel_factory(self, factory: 'Callable') -> None:
        self._server_panel_factory = factory

    def set_settings_factory(self, settings: Settings) -> None:
        self._settings = settings

    def lookup(self, window: 'Any') -> WindowManager:
        state = self._windows.get(window.id())
        if state is None:
            if not self._settings:
                raise RuntimeError("no settings")
            workspace = ProjectFolders(window)
            window_configs = self._configs.for_window(window)
            window_documents = self._documents.for_window(window, workspace, window_configs)
            diagnostics_ui = self._diagnostics_ui_class(window,
                                                        window_documents) if self._diagnostics_ui_class else None
            state = WindowManager(
                window=window,
                workspace=workspace,
                settings=self._settings,
                configs=window_configs,
                documents=window_documents,
                diagnostics=DiagnosticsStorage(diagnostics_ui),
                session_starter=self._session_starter,
                sublime=self._sublime,
                handler_dispatcher=self._handler_dispatcher,
                on_closed=lambda: self._on_closed(window),
                server_panel_factory=self._server_panel_factory)
            self._windows[window.id()] = state
        return state

    def _on_closed(self, window: WindowLike) -> None:
        if window.id() in self._windows:
            del self._windows[window.id()]<|MERGE_RESOLUTION|>--- conflicted
+++ resolved
@@ -1,14 +1,7 @@
 from .configurations import config_supports_syntax
 from .diagnostics import DiagnosticsStorage
 from .logging import debug
-<<<<<<< HEAD
-from .types import (ClientStates, ClientConfig, WindowLike, ViewLike,
-                    LanguageConfig, ConfigRegistry,
-=======
-from .types import (ClientConfig, WindowLike, ViewLike,
-                    LanguageConfig, config_supports_syntax, ConfigRegistry,
->>>>>>> 51ccfe77
-                    GlobalConfigs, Settings)
+from .types import ClientConfig, WindowLike, ViewLike, LanguageConfig, ConfigRegistry, GlobalConfigs, Settings
 from .edit import parse_workspace_edit
 from .protocol import Notification, Response
 from .sessions import Session
